defmodule Cldr.Currency do
  @moduledoc """
  Defines a currency structure and a set of functions to manage the validity of a currency code
  and to return metadata for currencies.
  """

  alias Cldr.Locale
  alias Cldr.LanguageTag

  @type format ::
          :standard
          | :accounting
          | :short
          | :long
          | :percent
          | :scientific

  @type code :: atom()

  @type currency_status :: :all | :current | :historic | :tender | :unannotated | :private

  @type filter :: list(currency_status | code) | currency_status | code

  @type territory :: atom() | String.t()

  @type t :: %__MODULE__{
          code: code,
          alt_code: code,
          name: String.t(),
          tender: boolean,
          symbol: String.t(),
          digits: non_neg_integer,
          rounding: non_neg_integer,
          narrow_symbol: String.t(),
          cash_digits: non_neg_integer,
          cash_rounding: non_neg_integer,
          iso_digits: non_neg_integer,
          decimal_separator: String.t() | nil,
          grouping_separator: String.t() | nil,
          count: %{},
          from: Calendar.year(),
          to: Calendar.year()
        }

  defstruct code: nil,
            alt_code: nil,
            name: "",
            symbol: "",
            narrow_symbol: nil,
            digits: 0,
            rounding: 0,
            cash_digits: 0,
            cash_rounding: 0,
            iso_digits: 0,
            decimal_separator: nil,
            grouping_separator: nil,
            tender: false,
            count: nil,
            from: nil,
            to: nil

  @table_options [:set, {:read_concurrency, true}]
  @default_options [quiet: true]

  # Starts the supervisor for the private use
  # currencies, delegated to Eternal which
  # keeps :ets tables alive as much as is
  # possible

  @doc false
  @spec start_link(Keyword.t()) :: Cldr.Eternal.on_start()
  def start_link(options) when is_list(options) do
    options = Keyword.merge(@default_options, options)
    Cldr.Eternal.start_link(__MODULE__, @table_options, options)
  end

  @doc false
  @spec start_link() :: Cldr.Eternal.on_start()
  def start_link do
    start_link(@default_options)
  end

  @doc false
  def child_spec(opts) do
    %{
      id: __MODULE__,
      start: {__MODULE__, :start_link, [opts]},
      type: :supervisor,
      restart: :permanent,
      shutdown: 500
    }
  end

  @doc """
  Returns a `Currency` struct created from the arguments.

  ## Arguments

  * `currency` is a private use currency code in a format defined by
    [ISO4217](https://en.wikipedia.org/wiki/ISO_4217)
    which is `X` followed by two alphanumeric characters.

  * `options` is a map of options representing the optional elements of
    the `Cldr.Currency.t` struct.

  ## Options

  * `:name` is the name of the currency. Required.
  * `:digits` is the precision of the currency. Required.
  * `:symbol` is the currency symbol. Optional.
  * `:narrow_symbol` is an alternative narrow symbol. Optional.
  * `:round_nearest` is the rounding precision such as `0.05`. Optional.
  * `:alt_code` is an alternative currency code for application use.
  * `:cash_digits` is the precision of the currency when used as cash. Optional.
  * `:cash_round_nearest` is the rounding precision when used as cash
    such as `0.05`. Optional.

  ## Returns

  * `{:ok, Cldr.Currency.t}` or

  * `{:error, {exception, message}}`

  ## Examples

      iex> Cldr.Currency.new(:XAC, name: "XAC currency", digits: 0)
      {:ok,
       %Cldr.Currency{
         alt_code: :XAC,
         cash_digits: 0,
         cash_rounding: nil,
         code: :XAC,
         count: %{other: "XAC currency"},
         digits: 0,
         from: nil,
         iso_digits: 0,
         name: "XAC currency",
         narrow_symbol: nil,
         rounding: 0,
         symbol: "XAC",
         tender: false,
         to: nil
       }}
      iex> Cldr.Currency.new(:XBC)
      {:error, {Cldr.CurrencyAlreadyDefined, "Currency :XBC is already defined."}}
      iex> MyApp.Cldr.Currency.new(:XAB, name: "Private Use Name")
      {:error, "Required options are missing. Required options are [:name, :digits]"}
      iex> Cldr.Currency.new(:ZAA, name: "Invalid Private Use Name", digits: 0)
      {:error, {Cldr.UnknownCurrencyError, "The currency :ZAA is invalid"}}

  """
  @spec new(binary | atom, map | list) :: {:ok, t} | {:error, {module(), String.t()}}
  def new(currency, options \\ [])

  def new(currency, options) when is_list(options) do
    with {:ok, currency_code} <- Cldr.validate_currency(currency),
         {:ok, currency_code} <- validate_new_currency(currency_code),
         {:ok, options} <- validate_options(currency_code, options) do
      currency = struct(__MODULE__, [{:code, currency_code} | options])
      store_currency(currency)
    end
  end

  defp validate_options(code, options) do
    with {:ok, options} <- assert_options(options, [:name, :digits]) do
      options = [
        code: code,
        alt_code: options[:alt_code] || code,
        name: options[:name],
        symbol: options[:symbol] || to_string(code),
        narrow_symbol: options[:narrow_symbol] || options[:symbol],
        digits: options[:digits],
        rounding: options[:round_nearest] || 0,
        cash_digits: options[:cash_digits] || options[:digits],
        cash_rounding: options[:cash_round_nearest] || options[:round_nearest],
        iso_digits: options[:digits],
        tender: options[:tender] || false,
        count: options[:count] || %{other: options[:name]}
      ]

      {:ok, options}
    end
  end

  defp assert_options(options, keys) do
    if Enum.all?(keys, &options[&1]) do
      {:ok, options}
    else
      {:error, "Required options are missing. Required options are #{inspect(keys)}"}
    end
  end

  @doc """
  Determines is a new currency is already
  defined.

  ## Example

      iex> Cldr.Currency.validate_new_currency :XAD
      {:ok, :XAD}

      iex> Cldr.Currency.validate_new_currency :USD
      {:error, {Cldr.CurrencyAlreadyDefined, "Currency :USD is already defined."}}

  """
  @spec validate_new_currency(code) :: {:ok, code} | {:error, {module, String.t()}}
  def validate_new_currency(code) do
    if code in known_currency_codes() do
      {:error, {Cldr.CurrencyAlreadyDefined, currency_already_defined_error(code)}}
    else
      {:ok, code}
    end
  end

  defp store_currency(%Cldr.Currency{code: code} = currency) do
    :ets.insert_new(__MODULE__, {code, currency})
    {:ok, currency}
  rescue
    ArgumentError ->
      {:error, {Cldr.CurrencyNotSavedError, currency_not_saved_error(code)}}
  end

  @doc """
  Return the display name for a currency.

  The display name is useful for UI
  uses, for example in menus. The display name
  is typically capitalized for stand-alone use
  where as the display name returned by
  `Cldr.Currency.pluralize/4` is typically
  lower-cased for use within sentences.

  ## Arguments

  * `currency` is any currency code returned by `Cldr.Currency.known_currencies/0` or
    a `t:Cldr.Currency` struct returned by `Cldr.Currency.currency_for_code/3`.

  ## Options

  * `:locale` is any locale returned by `Cldr.Locale.new!/2`. The
    default is `Cldr.get_locale/0`.

  * `:backend` is any module that includes `use Cldr` and therefore
    is a `Cldr` backend module. The default is `Cldr.default_backend!/0`.

  ## Returns

  * `{:ok, display_name}`

  * or `{:error, {exception, reason}}`

  ## Examples

      iex> Cldr.Currency.display_name :AUD, backend: MyApp.Cldr
      {:ok, "Australian Dollar"}

      iex> Cldr.Currency.display_name "AUD", backend: MyApp.Cldr, locale: "fr"
      {:ok, "dollar australien"}

      iex> Cldr.Currency.display_name "EUR", backend: MyApp.Cldr, locale: "de"
      {:ok, "Euro"}

      iex> Cldr.Currency.display_name "ZZZ", backend: MyApp.Cldr
      {:error, {Cldr.UnknownCurrencyError, "The currency \\"ZZZ\\" is invalid"}}

  """
  @spec display_name(t() | code(), Keyword.t()) ::
          {:ok, String.t()} | {:error, {module(), String.t()}}

  def display_name(currency, options \\ [])

  def display_name(%__MODULE__{} = currency, _options) do
    {:ok, currency.name}
  end

  def display_name(currency_code, options) do
    with {:ok, currency_code} <- Cldr.validate_currency(currency_code),
         {_locale, backend} = Cldr.locale_and_backend_from(options),
         {:ok, currency_data} <- currency_for_code(currency_code, backend, options) do
      display_name(currency_data, options)
    end
  end

  @doc """
  Return the display name for a currency or
  raises and exception on error.

  The display name is useful for UI
  uses, for example in menus. The display name
  is typically capitalized for stand-alone use
  where as the display name returned by
  `Cldr.Currency.pluralize/4` is typically
  lower-cased for use within sentences.

  ## Arguments

  * `currency` is any currency code returned by `Cldr.Currency.known_currencies/0` or
    a `t:Cldr.Currency` struct returned by `Cldr.Currency.currency_for_code/3`.

  ## Options

  * `:locale` is any locale returned by `Cldr.Locale.new!/2`. The
    default is `Cldr.get_locale/0`.

  * `:backend` is any module that includes `use Cldr` and therefore
    is a `Cldr` backend module. The default is `Cldr.default_backend!/0`.

  ## Returns

  * `display_name`

  * or raises an exception

  ## Examples

      iex> Cldr.Currency.display_name! :AUD, backend: MyApp.Cldr
      "Australian Dollar"

      iex> Cldr.Currency.display_name! "AUD", backend: MyApp.Cldr, locale: "fr"
      "dollar australien"

      iex> Cldr.Currency.display_name! "EUR", backend: MyApp.Cldr, locale: "de"
      "Euro"

      #=> Cldr.Currency.display_name! "ZZZ", backend: MyApp.Cldr
      ** (Cldr.UnknownCurrencyError) The currency "ZZZ" is invalid

  """
  @spec display_name!(t() | code(), Keyword.t()) ::
          String.t() | no_return

  def display_name!(currency, options \\ []) do
    case display_name(currency, options) do
      {:ok, display_name} -> display_name
      {:error, {exception, reason}} -> raise exception, reason
    end
  end

  @doc """
  Returns the appropriate currency display name for the `currency`, based
  on the plural rules in effect for the `locale`.

  ## Arguments

  * `number` is an integer, float or `Decimal`.

  * `currency` is any currency returned by `Cldr.Currency.known_currencies/0`.

  * `locale` is any valid locale name returned by `Cldr.known_locale_names/1`
    or a `Cldr.LanguageTag` struct returned by `Cldr.Locale.new!/2`.

  * `backend` is any module that includes `use Cldr` and therefore
    is a `Cldr` backend module.

  * `options` is a keyword list of options.

  ## Options

  * `:locale` is any locale returned by `Cldr.Locale.new!/2`. The
    default is `<backend>.get_locale/1`.

  ## Returns

  * `{:ok, plural_string}` or

  * `{:error, {exception, message}}`

  ## Examples

      iex> Cldr.Currency.pluralize(1, :USD, MyApp.Cldr)
      {:ok, "US dollar"}

      iex> Cldr.Currency.pluralize(3, :USD, MyApp.Cldr)
      {:ok, "US dollars"}

      iex> Cldr.Currency.pluralize(12, :USD, MyApp.Cldr, locale: :zh)
      {:ok, "美元"}

      iex> Cldr.Currency.pluralize(12, :USD, MyApp.Cldr, locale: :fr)
      {:ok, "dollars des États-Unis"}

      iex> Cldr.Currency.pluralize(1, :USD, MyApp.Cldr, locale: :fr)
      {:ok, "dollar des États-Unis"}

  """
  @spec pluralize(pos_integer, code(), Cldr.backend(), Keyword.t()) ::
          {:ok, String.t()} | {:error, {module(), String.t()}}

  def pluralize(number, currency, backend, options \\ []) do
    locale = Keyword.get_lazy(options, :locale, &backend.get_locale/0)
    options = Keyword.put(options, :locale, locale)

    with {:ok, currency_code} <- Cldr.validate_currency(currency),
         {:ok, locale} <- Cldr.validate_locale(locale, backend),
         {:ok, currency_data} <- currency_for_code(currency_code, backend, options) do
      counts =
        currency_data
        |> Map.get(:count)
        |> Map.put_new(:other, currency_data.name)

      {:ok, Module.concat(backend, Number.Cardinal).pluralize(number, locale, counts)}
    end
  end

  @doc """
  Returns a list of all known currency codes.

  ## Example

      iex> Cldr.Currency.known_currency_codes()

  """
  @spec known_currency_codes() :: [code(), ...]
  def known_currency_codes do
    Cldr.known_currencies() ++ private_currency_codes()
  end

  @deprecated "Use known_currency_codes/0"
  defdelegate known_currencies, to: __MODULE__, as: :known_currency_codes

  @doc """
  Returns a boolean indicating if the supplied currency code is known.

  ## Arguments

  * `currency_code` is a `binary` or `atom` representing an ISO4217
    currency code.

  ## Returns

  * `true` or `false`

  ## Examples

      iex> Cldr.Currency.known_currency_code?("AUD")
      true

      iex> Cldr.Currency.known_currency_code?("GGG")
      false

      iex> Cldr.Currency.known_currency_code?(:XCV)
      false

  """
  @spec known_currency_code?(code()) :: boolean
  def known_currency_code?(currency_code) do
    with {:ok, currency_code} <- Cldr.validate_currency(currency_code) do
      currency_code in known_currency_codes()
    else
      _other -> false
    end
  end

  @deprecated "Use known_currency_code?/0"
  defdelegate known_currency?(currency), to: __MODULE__, as: :known_currency_code?

  @doc """
  Returns a 2-tuple indicating if the supplied currency code is known.

  ## Arguments

  * `currency_code` is a `binary` or `atom` representing an ISO4217
    currency code.

  ## Returns

  * `{:ok, currency_code}` or

  * `{:error, {exception, reason}}`

  ## Examples

      iex> Cldr.Currency.known_currency_code("AUD")
      {:ok, :AUD}

      iex> Cldr.Currency.known_currency_code("GGG")
      {:error, {Cldr.UnknownCurrencyError, "The currency \\"GGG\\" is invalid"}}

  """
  @spec known_currency_code(code()) :: {:ok, code} | {:error, {module, String.t()}}
  def known_currency_code(currency_code) do
    with {:ok, currency_code} <- Cldr.validate_currency(currency_code) do
      if currency_code in known_currency_codes() do
        {:ok, currency_code}
      else
        {:error, {Cldr.UnknownCurrencyError, Cldr.unknown_currency_error(currency_code)}}
      end
    end
  end

  @doc """
  Returns a list of all private currency codes.

  """
  @spec private_currency_codes() :: list(atom)
  def private_currency_codes do
    Map.keys(private_currencies())
  end

  @doc """
  Returns a map of private currencies.

  These comprise all currencies created with
  `Cldr.Currency.new/2`.

  """
  @spec private_currencies :: %{code => t}
  def private_currencies do
    __MODULE__
    |> :ets.tab2list()
    |> Map.new()
  rescue
    ArgumentError ->
      %{}
  end

  @doc """
  Returns the effective currency for a given locale.

  ## Arguments

  * `locale` is a `Cldr.LanguageTag` struct returned by `Cldr.Locale.new!/2`.

  ## Returns

  * A ISO 4217 currency code as an upcased atom.

  ## Examples

      iex> {:ok, locale} = Cldr.validate_locale("en", MyApp.Cldr)
      iex> Cldr.Currency.currency_from_locale locale
      :USD

      iex> {:ok, locale} = Cldr.validate_locale("en-AU", MyApp.Cldr)
      iex> Cldr.Currency.currency_from_locale locale
      :AUD

      iex> Cldr.Currency.currency_from_locale("en-GB")
      :GBP

  """
  def currency_from_locale(%LanguageTag{locale: %{currency: nil}} = locale) do
    current_currency_from_locale(locale)
  end

  def currency_from_locale(%LanguageTag{locale: %{currency: currency}}) do
    currency
  end

  def currency_from_locale(%LanguageTag{} = locale) do
    current_currency_from_locale(locale)
  end

  @doc """
  Returns the effective currency for a given locale.

  ## Arguments

  * `locale` is any valid locale name returned by
    `Cldr.known_locale_names/1`.

  * `backend` is any module that includes `use Cldr` and therefore
    is a `Cldr` backend module. The default is `Cldr.default_backend!/0`.

  ## Returns

  * A ISO 4217 currency code as an upcased atom.

  ## Examples

      iex> Cldr.Currency.currency_from_locale("fr-CH", MyApp.Cldr)
      :CHF

      iex> Cldr.Currency.currency_from_locale("fr-CH-u-cu-INR", MyApp.Cldr)
      :INR

  """
  def currency_from_locale(locale, backend \\ nil)

  def currency_from_locale(locale, backend) when is_binary(locale) do
    with {locale, backend} <- Cldr.locale_and_backend_from(locale, backend),
         {:ok, locale} <- Cldr.validate_locale(locale, backend) do
      currency_from_locale(locale)
    end
  end

  def currency_from_locale(%LanguageTag{} = locale, _backend) do
    currency_from_locale(locale)
  end

  @doc """
  Returns the effective currency format for a given locale.

  ## Arguments

  * `locale` a `Cldr.LanguageTag` struct returned by `Cldr.Locale.new!/2`.

  ## Returns

  * Either `:accounting` or `:currency`.

  ## Examples

      iex> {:ok, locale} = Cldr.validate_locale("en", MyApp.Cldr)
      iex> Cldr.Currency.currency_format_from_locale locale
      :currency

      iex> {:ok, locale} = Cldr.validate_locale("en-AU-u-cu-eur", MyApp.Cldr)
      iex> Cldr.Currency.currency_format_from_locale locale
      :currency

      iex> {:ok, locale} = Cldr.validate_locale("en-AU-u-cu-eur-cf-account", MyApp.Cldr)
      iex> Cldr.Currency.currency_format_from_locale locale
      :accounting

  """
  def currency_format_from_locale(%LanguageTag{locale: %{cf: nil}}) do
    :currency
  end

  def currency_format_from_locale(%LanguageTag{locale: %{cf: :standard}}) do
    :currency
  end

  def currency_format_from_locale(%LanguageTag{locale: %{cf: :account}}) do
    :accounting
  end

  def currency_format_from_locale(%LanguageTag{}) do
    :currency
  end

  @doc """
  Returns the effective currency format for a given locale.

  ## Arguments

  * `locale` a `Cldr.LanguageTag` struct returned by `Cldr.Locale.new!/2`.

  * `backend` is any module that includes `use Cldr` and therefore
    is a `Cldr` backend module. The default is `Cldr.default_backend!/0`.

  ## Returns

  * Either `:accounting` or `:currency`.

  ## Examples

      iex> Cldr.Currency.currency_format_from_locale("en", MyApp.Cldr)
      :currency

      iex> Cldr.Currency.currency_format_from_locale("en-AU-u-cu-eur", MyApp.Cldr)
      :currency

      iex> Cldr.Currency.currency_format_from_locale("en-AU-u-cu-eur-cf-account", MyApp.Cldr)
      :accounting

  """
  def currency_format_from_locale(locale, backend \\ default_backend()) when is_binary(locale) do
    with {:ok, locale} <- Cldr.validate_locale(locale, backend) do
      currency_format_from_locale(locale)
    end
  end

  @doc """
  Returns a mapping of all ISO3166 territory
  codes and a list of historic and the current
  currency for those territories.

  ## Example

      iex> Cldr.Currency.territory_currencies() |> Map.get(:LT)
      %{
        EUR: %{from: ~D[2015-01-01], to: nil},
        LTL: %{from: nil, to: ~D[2014-12-31]},
        LTT: %{from: nil, to: ~D[1993-06-25]},
        SUR: %{from: nil, to: ~D[1992-10-01]}
      }

  """
  @territory_currencies Cldr.Config.territory_currency_data()
  def territory_currencies do
    @territory_currencies
  end

  @doc """
  Returns a list of currencies associated with
  a given territory.

  ## Arguments

  * `territory` is any valid ISO 3166 Alpha-2 territory code.
     See `Cldr.validate_territory/1`.

  ## Returns

  * `{:ok, map}` where `map` has as its key a `t:Cldr.Currency`
    struct and the value is a map of validity dates for that
    currency; or

  * `{:error, {exception, reason}}`

  ## Example

      iex> Cldr.Currency.territory_currencies(:LT)
      {:ok, %{
        EUR: %{from: ~D[2015-01-01], to: nil},
        LTL: %{from: nil, to: ~D[2014-12-31]},
        LTT: %{from: nil, to: ~D[1993-06-25]},
        SUR: %{from: nil, to: ~D[1992-10-01]}
      }}

  """
  @spec territory_currencies(territory()) ::
          {:ok, map()} | {:error, {module(), String.t()}}

  def territory_currencies(territory) do
    with {:ok, territory} <- Cldr.validate_territory(territory),
         {:ok, currencies} <- Map.fetch(territory_currencies(), territory) do
      {:ok, currencies}
    else
      :error ->
        {:error,
         {Cldr.UnknownCurrencyError, "No currencies for #{inspect(territory)} were found"}}

      other ->
        other
    end
  end

  @doc """
  Returns a list of currencies associated with
  a given territory.

  ## Arguments

  * `territory` is any valid ISO 3166 Alpha-2 territory code.
     See `Cldr.validate_territory/1`.

  ## Returns

  * `map` where `map` has as its key a `t:Cldr.Currency`
    struct and the value is a map of validity dates for that
    currency; or

  * raises an exception.

  ## Example

      iex> Cldr.Currency.territory_currencies!(:LT)
      %{
        EUR: %{from: ~D[2015-01-01], to: nil},
        LTL: %{from: nil, to: ~D[2014-12-31]},
        LTT: %{from: nil, to: ~D[1993-06-25]},
        SUR: %{from: nil, to: ~D[1992-10-01]}
      }

  """
  @spec territory_currencies!(territory()) :: map() | no_return()

  def territory_currencies!(territory) do
    case territory_currencies(territory) do
      {:ok, currencies} -> currencies
      {:error, {exception, reason}} -> raise exception, reason
    end
  end

  @doc """
  Returns a mapping from a territory code to its
  current currency code.

  If a territory has no current currency (like
  Antartica, territory code `:AQ`) then no
  mapping is returned for that territory.

  ## Returns

  * A map of `{territory_code => currency.code}`

  """
  @doc since: "2.15.0"

  @spec current_territory_currencies() :: %{Cldr.Locale.territory_code() => code()}
  def current_territory_currencies do
    territory_currencies()
    |> Enum.map(fn
      {:ZZ, _currencies} ->
        nil

      {territory, _currencies} ->
        case current_currency_for_territory(territory) do
          nil -> {territory, nil}
          currency -> {territory, currency}
        end
    end)
    |> Enum.reject(fn
      {_territory, nil} -> true
      nil -> true
      _other -> false
    end)
    |> Map.new()
  end

  @doc """
  Returns a list of historic and the current
  currency for a given locale.

  ## Arguments

  * `locale` is any valid locale name returned by `Cldr.known_locale_names/1`
    or a `Cldr.LanguageTag` struct returned by `Cldr.Locale.new!/2`.

  * `backend` is any module that includes `use Cldr` and therefore
    is a `Cldr` backend module.

  ## Example

      iex> Cldr.Currency.currency_history_for_locale("en", MyApp.Cldr)
      {:ok,
        %{
          USD: %{from: ~D[1792-01-01], to: nil},
          USN: %{tender: false},
          USS: %{from: nil, tender: false, to: ~D[2014-03-01]}
        }
      }

  """
  @spec currency_history_for_locale(LanguageTag.t()) ::
          {:ok, %{(currency :: code()) => map()}} | {:error, {module(), String.t()}}

  def currency_history_for_locale(%LanguageTag{} = locale) do
    locale
    |> Cldr.Locale.territory_from_locale()
    |> territory_currencies()
  end

  @spec currency_history_for_locale(Locale.locale_reference(), Cldr.backend()) ::
          {:ok, map()} | {:error, {module(), String.t()}}

  def currency_history_for_locale(locale_name, backend) do
    with {:ok, locale} <- Cldr.validate_locale(locale_name, backend) do
      currency_history_for_locale(locale)
    end
  end

  @doc """
  Returns the current currency from a given locale.

  This function does not consider the `U` extenion
  parameters `cu` or `rg`. It is recommended to us
  `Cldr.Currency.currency_from_locale/1` in most
  circumstances.

  ## Arguments

  * `locale` is any valid locale name returned by `Cldr.known_locale_names/1`
    or a `Cldr.LanguageTag` struct returned by `Cldr.Locale.new!/2`.

  * `backend` is any module that includes `use Cldr` and therefore
    is a `Cldr` backend module.

  ## Examples

      iex> Cldr.Currency.current_currency_from_locale("en", MyApp.Cldr)
      :USD

      iex> Cldr.Currency.current_currency_from_locale("en-AU", MyApp.Cldr)
      :AUD

  """
  @spec current_currency_from_locale(LanguageTag.t()) ::
          code() | {:error, {module(), String.t()}}

  def current_currency_from_locale(%LanguageTag{} = locale) do
    locale
    |> Cldr.Locale.territory_from_locale()
    |> current_currency_for_territory()
  end

  @spec current_currency_from_locale(Locale.locale_name() | String.t(), Cldr.backend()) ::
          code() | nil | {:error, {module(), String.t()}}

  def current_currency_from_locale(locale_name, backend) do
    with {:ok, locale} <- Cldr.validate_locale(locale_name, backend) do
      current_currency_from_locale(locale)
    end
  end

  @doc """
  Returns the current currency for a given territory.

  ## Arguments

  * `territory` is any valid territory name returned by
    `Cldr.known_territories/0`

  ## Examples

      iex> Cldr.Currency.current_currency_for_territory(:US)
      :USD

      iex> Cldr.Currency.current_currency_for_territory(:AU)
      :AUD

  """
  @spec current_currency_for_territory(Cldr.Locale.territory_code()) ::
          code() | nil | {:error, {module(), String.t()}}

  def current_currency_for_territory(territory) do
    with {:ok, territory} <- Cldr.validate_territory(territory),
         {:ok, history} <- territory_currencies(territory) do
      history
      |> Enum.find(fn {_currency, dates} -> Map.has_key?(dates, :to) && is_nil(dates.to) end)
      |> return_currency_or_nil
    end
  end

  defp return_currency_or_nil(nil), do: nil
  defp return_currency_or_nil({currency, _dates}), do: currency

  @doc """
  Returns the currency metadata for the requested currency code.

  ## Arguments

  * `currency_or_currency_code` is a `binary` or `atom` representation
      of an ISO 4217 currency code, or a `t:Cldr.Currency` struct.

  * `backend` is any module that includes `use Cldr` and therefore
    is a `Cldr` backend module. The default is `Cldr.default_backend!/0`.

  * `options` is a `Keyword` list of options. The default is
    `[]`.

  ## Options

  * `:locale` is any valid locale name returned by `Cldr.known_locale_names/1`
    or a `Cldr.LanguageTag` struct returned by `Cldr.Locale.new!/2`

  ## Returns

  * A `{:ok, currency}` or

  * `{:error, {exception, reason}}`

  ## Examples

      iex> Cldr.Currency.currency_for_code("AUD", MyApp.Cldr)
      {:ok,
        %Cldr.Currency{
          cash_digits: 2,
          cash_rounding: 0,
          code: "AUD",
          count: %{one: "Australian dollar", other: "Australian dollars"},
          digits: 2,
          iso_digits: 2,
          name: "Australian Dollar",
          narrow_symbol: "$",
          rounding: 0,
          symbol: "A$",
          tender: true
      }}

      iex> Cldr.Currency.currency_for_code("THB", MyApp.Cldr)
      {:ok,
        %Cldr.Currency{
          cash_digits: 2,
          cash_rounding: 0,
          code: "THB",
          count: %{one: "Thai baht", other: "Thai baht"},
          digits: 2,
          iso_digits: 2,
          name: "Thai Baht",
          narrow_symbol: "฿",
          rounding: 0,
          symbol: "THB",
          tender: true
      }}

  """

  @spec currency_for_code(code() | t(), Cldr.backend(), Keyword.t()) ::
          {:ok, t()} | {:error, {module(), String.t()}}

  def currency_for_code(
        currency_or_currency_code,
        backend \\ Cldr.default_backend!(),
        options \\ []
      )

  def currency_for_code(%__MODULE__{} = currency, _backend, _options) do
    {:ok, currency}
  end

  def currency_for_code(currency_code, backend, options)
      when is_atom(backend) and is_list(options) do
    {locale, backend} = Cldr.locale_and_backend_from(options[:locale], backend)

    with {:ok, code} <- Cldr.validate_currency(currency_code),
         {:ok, locale} <- Cldr.validate_locale(locale, backend),
         {:ok, currencies} <- currencies_for_locale(locale, backend) do
      {:ok, Map.get_lazy(currencies, code, fn -> Map.get(private_currencies(), code) end)}
    end
  end

  def currency_for_code(currency_code, nil, [] = options) when is_list(options) do
    currency_for_code(currency_code, nil, options)
  end

  @doc """
  Returns the currency metadata for the requested currency code.

  ## Arguments

  * `currency_or_currency_code` is a `binary` or `atom` representation
      of an ISO 4217 currency code, or a `t:Cldr.Currency` struct.

  * `backend` is any module that includes `use Cldr` and therefore
    is a `Cldr` backend module

  * `options` is a `Keyword` list of options.

  ## Options

  * `:locale` is any valid locale name returned by `Cldr.known_locale_names/1`
    or a `Cldr.LanguageTag` struct returned by `Cldr.Locale.new!/2`

  ## Returns

  * A `t:Cldr.Current.t/0` or

  * raises an exception

  ## Examples

      iex> Cldr.Currency.currency_for_code!("AUD", MyApp.Cldr)
      %Cldr.Currency{
        cash_digits: 2,
        cash_rounding: 0,
        code: "AUD",
        count: %{one: "Australian dollar", other: "Australian dollars"},
        digits: 2,
        iso_digits: 2,
        name: "Australian Dollar",
        narrow_symbol: "$",
        rounding: 0,
        symbol: "A$",
        tender: true
      }

      iex> Cldr.Currency.currency_for_code!("THB", MyApp.Cldr)
      %Cldr.Currency{
        cash_digits: 2,
        cash_rounding: 0,
        code: "THB",
        count: %{one: "Thai baht", other: "Thai baht"},
        digits: 2,
        iso_digits: 2,
        name: "Thai Baht",
        narrow_symbol: "฿",
        rounding: 0,
        symbol: "THB",
        tender: true
      }

  """
  @doc since: "2.14.0"

  @spec currency_for_code!(code() | t(), Cldr.backend(), Keyword.t()) ::
          t() | no_return()

  def currency_for_code!(currency_or_currency_code, backend \\ nil, options \\ []) do
    case currency_for_code(currency_or_currency_code, backend, options) do
      {:ok, currency} -> currency
      {:error, {exception, reason}} -> raise exception, reason
    end
  end

  @doc """
  Returns a map of the metadata for all currencies for
  a given locale.

  ## Arguments

  * `locale` is any valid locale name returned by `Cldr.known_locale_names/1`
    or a `Cldr.LanguageTag` struct returned by `Cldr.Locale.new!/2`

  * `backend` is any module that includes `use Cldr` and therefore
    is a `Cldr` backend module

  * `currency_status` is `:all`, `:current`, `:historic`,
    `unannotated` or `:tender`; or a list of one or more status.
    The default is `:all`. See `Cldr.Currency.currency_filter/2`.

  ## Returns

  * `{:ok, currency_map}` or

  * `{:error, {exception, reason}}`

  ## Example

<<<<<<< HEAD
      => Cldr.Currency.currencies_for_locale "en", MyApp.Cldr
      {:ok,
       %{
         FJD: %Cldr.Currency{
           cash_digits: 2,
           cash_rounding: 0,
           code: "FJD",
           count: %{one: "Fijian dollar", other: "Fijian dollars"},
           digits: 2,
           from: nil,
           iso_digits: 2,
           name: "Fijian Dollar",
           narrow_symbol: "$",
           rounding: 0,
           symbol: "FJD",
           tender: true,
           to: nil
         },
         SUR: %Cldr.Currency{
           cash_digits: 2,
           cash_rounding: 0,
           code: "SUR",
           count: %{one: "Soviet rouble", other: "Soviet roubles"},
           digits: 2,
           from: nil,
           iso_digits: nil,
           name: "Soviet Rouble",
           narrow_symbol: nil,
           rounding: 0,
           symbol: "SUR",
           tender: true,
           to: nil
         },
         ...
        }}
=======
    => Cldr.Currency.currencies_for_locale("en", MyApp.Cldr)
    {:ok,
     %{
       FJD: %Cldr.Currency{
         cash_digits: 2,
         cash_rounding: 0,
         code: "FJD",
         count: %{one: "Fijian dollar", other: "Fijian dollars"},
         digits: 2,
         from: nil,
         iso_digits: 2,
         name: "Fijian Dollar",
         narrow_symbol: "$",
         rounding: 0,
         symbol: "FJD",
         tender: true,
         to: nil
       },
       SUR: %Cldr.Currency{
         cash_digits: 2,
         cash_rounding: 0,
         code: "SUR",
         count: %{one: "Soviet rouble", other: "Soviet roubles"},
         digits: 2,
         from: nil,
         iso_digits: nil,
         name: "Soviet Rouble",
         narrow_symbol: nil,
         rounding: 0,
         symbol: "SUR",
         tender: true,
         to: nil
       },
       ...
      }}
>>>>>>> 66f4bf1a

  """
  @spec currencies_for_locale(
          Locale.locale_name() | LanguageTag.t(),
          Cldr.backend(),
          only :: filter(),
          except :: filter()
        ) ::
          {:ok, map()} | {:error, {module(), String.t()}}

  def currencies_for_locale(locale, backend, only \\ :all, except \\ nil) do
    Module.concat(backend, Currency).currencies_for_locale(locale, only, except)
  end

  @doc """
  Returns a map of the metadata for all currencies for
  a given locale and raises on error.

  ## Arguments

  * `locale` is any valid locale name returned by `Cldr.known_locale_names/1`
    or a `Cldr.LanguageTag` struct returned by `Cldr.Locale.new!/2`

  * `backend` is any module that includes `use Cldr` and therefore
    is a `Cldr` backend module

  * `currency_status` is `:all`, `:current`, `:historic`,
    `unannotated` or `:tender`; or a list of one or more status.
    The default is `:all`. See `Cldr.Currency.currency_filter/2`.

  ## Returns

  * `{:ok, currency_map}` or

  * raises an exception

  ## Example

<<<<<<< HEAD
      => MyApp.Cldr.Currency.currencies_for_locale! "en"
      %{
        FJD: %Cldr.Currency{
          cash_digits: 2,
          cash_rounding: 0,
          code: "FJD",
          count: %{one: "Fijian dollar", other: "Fijian dollars"},
          digits: 2,
          from: nil,
          iso_digits: 2,
          name: "Fijian Dollar",
          narrow_symbol: "$",
          rounding: 0,
          symbol: "FJD",
          tender: true,
          to: nil
        },
        SUR: %Cldr.Currency{
          cash_digits: 2,
          cash_rounding: 0,
          code: "SUR",
          count: %{one: "Soviet rouble", other: "Soviet roubles"},
          digits: 2,
          from: nil,
          iso_digits: nil,
          name: "Soviet Rouble",
          narrow_symbol: nil,
          rounding: 0,
          symbol: "SUR",
          tender: true,
          to: nil
        },
        ...
      }
=======
    #=> MyApp.Cldr.Currency.currencies_for_locale!("en")
    %{
      FJD: %Cldr.Currency{
        cash_digits: 2,
        cash_rounding: 0,
        code: "FJD",
        count: %{one: "Fijian dollar", other: "Fijian dollars"},
        digits: 2,
        from: nil,
        iso_digits: 2,
        name: "Fijian Dollar",
        narrow_symbol: "$",
        rounding: 0,
        symbol: "FJD",
        tender: true,
        to: nil
      },
      SUR: %Cldr.Currency{
        cash_digits: 2,
        cash_rounding: 0,
        code: "SUR",
        count: %{one: "Soviet rouble", other: "Soviet roubles"},
        digits: 2,
        from: nil,
        iso_digits: nil,
        name: "Soviet Rouble",
        narrow_symbol: nil,
        rounding: 0,
        symbol: "SUR",
        tender: true,
        to: nil
      },
      ...
     }
>>>>>>> 66f4bf1a

  """
  @spec currencies_for_locale!(
          Locale.locale_name() | LanguageTag.t(),
          Cldr.backend(),
          only :: filter(),
          except :: filter()
        ) ::
          map() | no_return()

  def currencies_for_locale!(locale, backend, only \\ :all, except \\ nil) do
    Module.concat(backend, Currency).currencies_for_locale!(locale, only, except)
  end

  @doc """
  Returns a map that matches a currency string to a
  currency code.

  A currency string is a localised name or symbol
  representing a currency in a locale-specific manner.

  ## Arguments

  * `locale` is any valid locale name returned by `Cldr.known_locale_names/1`
    or a `Cldr.LanguageTag` struct returned by `Cldr.Locale.new!/2`.

  * `:only` is `:all`, `:current`, `:historic`,
    `unannotated` or `:tender`; or a list of one or more status
    The default is `:all`. See `Cldr.Currency.currency_filter/2`.

  ## Returns

  * `{:ok, currency_string_map}` or

  * `{:error, {exception, reason}}`

  ## Example

      => Cldr.Currency.currency_strings("en", MyApp.Cldr)
      {:ok,
       %{
         "mexican silver pesos" => :MXP,
         "sudanese dinar" => :SDD,
         "bad" => :BAD,
         "rsd" => :RSD,
         "swazi lilangeni" => :SZL,
         "zairean new zaire" => :ZRN,
         "guyanaese dollars" => :GYD,
         "equatorial guinean ekwele" => :GQE,
         ...
      }}

      # Currencies match all currency status'
      => Cldr.Currency.currency_strings "en", MyApp.Cldr, [:tender, :current, :unannotated]
      {:ok,
       %{
         "rsd" => :RSD,
         "swazi lilangeni" => :SZL,
         "guyanaese dollars" => :GYD,
         "syrian pound" => :SYP,
         "scr" => :SCR,
         "bangladeshi takas" => :BDT,
         "netherlands antillean guilders" => :ANG,
         "pen" => :PEN,
         ...
      }}

  """
  @spec currency_strings(
          Cldr.LanguageTag.t() | Cldr.Locale.locale_name(),
          only :: filter(),
          except :: filter()
        ) ::
          {:ok, map()} | {:error, {module(), String.t()}}

  def currency_strings(locale, backend, only \\ :all, except \\ nil) do
    Module.concat(backend, Currency).currency_strings(locale, only, except)
  end

  @doc """
  Returns a map that matches a currency string to a
  currency code or raises an exception.

  A currency string is a localised name or symbol
  representing a currency in a locale-specific manner.

  ## Arguments

  * `locale` is any valid locale name returned by `Cldr.known_locale_names/1`
    or a `Cldr.LanguageTag` struct returned by `Cldr.Locale.new!/2`.

  * `currency_status` is `:all`, `:current`, `:historic`,
    `unannotated` or `:tender`; or a list of one or more status.
    The default is `:all`. See `Cldr.Currency.currency_filter/2`.

  ## Returns

  * `{:ok, currency_string_map}` or

  * raises an exception.

  ## Example

      => Cldr.Currency.currency_strings!("en", MyApp.Cldr)
      %{
        "mexican silver pesos" => :MXP,
        "sudanese dinar" => :SDD,
        "bad" => :BAD,
        "rsd" => :RSD,
        "swazi lilangeni" => :SZL,
        "zairean new zaire" => :ZRN,
        "guyanaese dollars" => :GYD,
        "equatorial guinean ekwele" => :GQE,
        ...
      }

  """
  @spec currency_strings!(
          LanguageTag.t() | Locale.locale_name(),
          only :: filter(),
          except :: filter()
        ) ::
          map() | no_return

  def currency_strings!(locale, backend, only \\ :all, except \\ nil) do
    case Module.concat(backend, Currency).currency_strings(locale, only, except) do
      {:ok, currency_strings} -> currency_strings
      {:error, {exception, reason}} -> raise exception, reason
    end
  end

  @doc """
  Returns the strings associated with a currency
  in a given locale.

  ## Arguments

  * `currency` is an ISO4217 currency code

  * `locale` is any valid locale name returned by `Cldr.known_locale_names/1`
    or a `Cldr.LanguageTag` struct returned by `Cldr.Locale.new!/2`.

  * `backend` is any module that includes `use Cldr` and therefore
    is a `Cldr` backend module

  ## Returns

  * A list of strings or

  * `{:error, {exception, reason}}`

  ## Example

      iex> Cldr.Currency.strings_for_currency(:AUD, "en", MyApp.Cldr) |> Enum.sort
      ["a$", "aud", "australian dollar", "australian dollars"]

      iex> Cldr.Currency.strings_for_currency(:AUD, "de", MyApp.Cldr) |> Enum.sort
      ["au$", "aud", "australische dollar", "australischer dollar"]

      iex> Cldr.Currency.strings_for_currency(:AUD, "zh", MyApp.Cldr) |> Enum.sort
      ["au$", "aud", "澳大利亚元"]

  """
  @spec strings_for_currency(t(), LanguageTag.t() | Locale.locale_name(), Cldr.backend()) ::
          [String.t()]

  def strings_for_currency(currency, locale, backend) do
    module = Module.concat(backend, Currency)

    with {:ok, currency_strings} <- module.currency_strings(locale),
         {:ok, currency} <- Cldr.validate_currency(currency) do
      Enum.filter(currency_strings, fn {_k, v} -> v == currency end)
      |> Enum.map(fn {k, _v} -> k end)
    end
  end

  @doc """
  Return only those currencies meeting the
  filter criteria.

  ## Arguments

  * `currency` is a `t:Cldr.Currency`, a list of `t:Cldr.Currency` or a
    map where the values of each item is a `Cldr.Currency.t`

  * `only` is `:all`, `:current`, `:historic`, `:tender`
    `unannotated` or a list of one or more status or currency codes.
    The default is `:all`

  * `except` is `:current`, `:historic`, `:tender`
    `unannotated` or a list of one or more status or currency codes.
    The default is `nil`

  ## Currency Status

  A currency may be in current use or of historic interest only. It
  may or may not be legal tender. And it may mostly be used as a financial
  instrument.  To help return the most useful currencies the
  currency status code acts as follows:

  * `:all`, the default, returns all currencies

  * `:current` returns those currencies that have a `:to`
    date of nil and which also is a known ISO4217 currency

  * `:historic` is the opposite of `:current`

  * `:tender` is a currency that is legal tender

  * `:unannotated` is a currency that doesn't have
    "(some string)" in its name.  These are usually
    financial instruments.

  """
  @spec currency_filter(t() | [t()] | map(), currency_status()) :: list(t())
  def currency_filter(currencies, only \\ :all, except \\ nil)

  def currency_filter(currencies, :all, nil) do
    currencies
  end

  def currency_filter(currencies, only, except) when not is_list(only) do
    currency_filter(currencies, [only], except)
  end

  def currency_filter(currencies, only, except) when not is_list(except) do
    currency_filter(currencies, only, [except])
  end

  def currency_filter(%Cldr.Currency{} = currency, only, except) do
    currency_filter([currency], only, except)
  end

  def currency_filter(currencies, only, except) when is_map(currencies) do
    currencies
    |> Map.values()
    |> currency_filter(only, except)
    |> Map.new(fn currency -> {String.to_atom(currency.code), currency} end)
  end

  def currency_filter(currencies, only, except) do
    expand_filter(currencies, :only, only) -- expand_filter(currencies, :except, except)
  end

  defp expand_filter(currencies, :only, [:all]) do
    currencies
  end

  defp expand_filter(_currencies, :except, [nil]) do
    []
  end

  defp expand_filter(currencies, _, filter_list) do
    Enum.flat_map(filter_list, fn filter ->
      case filter do
        :historic ->
          Enum.filter(currencies, &historic?/1)

        :tender ->
          Enum.filter(currencies, &tender?/1)

        :current ->
          Enum.filter(currencies, &current?/1)

        :annotated ->
          Enum.filter(currencies, &annotated?/1)

        :unannotated ->
          Enum.filter(currencies, &unannotated?/1)

        :private ->
          private_currencies()

        code when is_binary(code) ->
          Enum.filter(currencies, fn currency ->
            currency.code == code
          end)

        code when is_atom(code) ->
          code = to_string(code)

          Enum.filter(currencies, fn currency ->
            currency.code == code
          end)
      end
    end)
    |> Enum.uniq()
  end

  @doc """
  Returns a boolean indicating if a given
  currency is historic.

  Historic means that the currency is no longer
  in use.

  ## Arguments

  * `currency` is a `t:Cldr.Currency`

  ## Returns

  * `true` or `false`

  """
  @spec historic?(currency :: t()) :: boolean()
  def historic?(%Cldr.Currency{} = currency) do
    is_nil(currency.iso_digits) ||
      (is_integer(currency.to) && currency.to < Date.utc_today().year)
  end

  @doc """
  Returns a boolean indicating if a given
  currency is legal tender.

  Legal tender is anything recognized by law
  as a means to settle a public or private debt or
  meet a financial obligation.

  ## Arguments

  * `currency` is a `t:Cldr.Currency`

  ## Returns

  * `true` or `false`

  """
  @spec tender?(currency :: t()) :: boolean()
  def tender?(%Cldr.Currency{} = currency) do
    !!currency.tender
  end

  @doc """
  Returns a boolean indicating if a given
  currency is current.

  Current means that the currency is in current
  use.

  ## Arguments

  * `currency` is a `t:Cldr.Currency`

  ## Returns

  * `true` or `false`

  """
  @spec current?(currency :: t()) :: boolean()
  def current?(%Cldr.Currency{} = currency) do
    !is_nil(currency.iso_digits) && is_nil(currency.to)
  end

  @doc """
  Returns a boolean indicating if a given
  currency is annotated.

  Annotated means that the currency description
  has annotations (comments inside parenthesis).
  This is mostly found in currency codes used as
  financial instruments (not legal tender).

  ## Arguments

  * `currency` is a `t:Cldr.Currency`

  ## Returns

  * `true` or `false`

  """
  @spec annotated?(currency :: t()) :: boolean()
  def annotated?(%Cldr.Currency{} = currency) do
    String.contains?(currency.name, "(")
  end

  @doc """
  Returns a boolean indicating if a given
  currency is unannotated.

  Annotated means that the currency description
  has annotations (comments inside parenthesis).
  This is mostly found in currency codes used as
  financial instruments (not legal tender).

  ## Arguments

  * `currency` is a `t:Cldr.Currency`

  ## Returns

  * `true` or `false`

  """
  @spec unannotated?(currency :: t()) :: boolean()
  def unannotated?(%Cldr.Currency{} = currency) do
    !annotated?(currency)
  end

  # Its possible that more than one currency will have a string
  # in common with another currency. One example is `:AFA` and
  # `:AFN`.  As in this case, its most common when a country
  # changes to a new currency with the same name.

  # The strategy is to remove the duplicate string from the
  # currency that is historic.

  @doc false
  def remove_duplicate_strings(strings, currencies) do
    strings
    |> Enum.sort(fn a, b -> string_comparator(a, b) end)
    |> remove_duplicates(currencies)
  end

  def string_comparator({k1, _v1}, {k2, _v2}) do
    k1 < k2
  end

  # If the same code and one is historic and the other is current then
  # keep the current one.  If they are both current, then omit the string
  # because it is ambiguous.

  defp remove_duplicates([], _currencies) do
    []
  end

  defp remove_duplicates([{_, _}] = currency, _currencies) do
    currency
  end

  defp remove_duplicates([{c1, code1} | [{c1, code2} | rest]], currencies) do
    cond do
      historic?(currencies[code1]) && current?(currencies[code2]) ->
        remove_duplicates([{c1, code2} | rest], currencies)

      current?(currencies[code1]) && historic?(currencies[code2]) ->
        remove_duplicates([{c1, code1} | rest], currencies)

      true ->
        remove_duplicates(rest, currencies)
    end
  end

  # Not a duplicate, process the rest of the list
  defp remove_duplicates([{c1, code1} | rest], currencies) do
    [{c1, code1} | remove_duplicates(rest, currencies)]
  end

  @doc false
  def invert_currency_strings(currency_strings) do
    Enum.reduce(currency_strings, [], fn {code, strings}, acc ->
      [Enum.map(strings, fn string -> {string, code} end) | acc]
    end)
    |> List.flatten()
  end

  # Add the narrow currency symbols iff they don't duplicate an
  # existing string

  @doc false
  def add_unique_narrow_symbols(currency_strings, currencies) do
    Enum.reduce(currencies, currency_strings, fn {currency_code, currency}, strings ->
      cond do
        is_nil(currency.narrow_symbol) ->
          strings

        Map.has_key?(strings, currency.narrow_symbol) ->
          strings

        true ->
          Map.put(strings, String.downcase(currency.narrow_symbol), currency_code)
      end
    end)
  end

  defp currency_already_defined_error(code) do
    "Currency #{inspect(code)} is already defined."
  end

  defp currency_not_saved_error(code) do
    """
    The currency #{inspect(code)} could not be defined.

    This is probably because the table is not defined
    in which the new currency information is saved.

    Please ensure you have the `Cldr.Currency` supervisor
    defined as a child in your application supervisor tree.
    """
  end

  # TODO remove for CLDR 3.0
  if Code.ensure_loaded?(Cldr) && function_exported?(Cldr, :default_backend!, 0) do
    defp default_backend() do
      Cldr.default_backend!()
    end
  else
    defp default_backend() do
      Cldr.default_backend()
    end
  end

  defimpl Cldr.DisplayName do
    def display_name(currency, options) do
      Cldr.Currency.display_name!(currency, options)
    end
  end
end<|MERGE_RESOLUTION|>--- conflicted
+++ resolved
@@ -1100,43 +1100,6 @@
 
   ## Example
 
-<<<<<<< HEAD
-      => Cldr.Currency.currencies_for_locale "en", MyApp.Cldr
-      {:ok,
-       %{
-         FJD: %Cldr.Currency{
-           cash_digits: 2,
-           cash_rounding: 0,
-           code: "FJD",
-           count: %{one: "Fijian dollar", other: "Fijian dollars"},
-           digits: 2,
-           from: nil,
-           iso_digits: 2,
-           name: "Fijian Dollar",
-           narrow_symbol: "$",
-           rounding: 0,
-           symbol: "FJD",
-           tender: true,
-           to: nil
-         },
-         SUR: %Cldr.Currency{
-           cash_digits: 2,
-           cash_rounding: 0,
-           code: "SUR",
-           count: %{one: "Soviet rouble", other: "Soviet roubles"},
-           digits: 2,
-           from: nil,
-           iso_digits: nil,
-           name: "Soviet Rouble",
-           narrow_symbol: nil,
-           rounding: 0,
-           symbol: "SUR",
-           tender: true,
-           to: nil
-         },
-         ...
-        }}
-=======
     => Cldr.Currency.currencies_for_locale("en", MyApp.Cldr)
     {:ok,
      %{
@@ -1172,7 +1135,6 @@
        },
        ...
       }}
->>>>>>> 66f4bf1a
 
   """
   @spec currencies_for_locale(
@@ -1211,42 +1173,6 @@
 
   ## Example
 
-<<<<<<< HEAD
-      => MyApp.Cldr.Currency.currencies_for_locale! "en"
-      %{
-        FJD: %Cldr.Currency{
-          cash_digits: 2,
-          cash_rounding: 0,
-          code: "FJD",
-          count: %{one: "Fijian dollar", other: "Fijian dollars"},
-          digits: 2,
-          from: nil,
-          iso_digits: 2,
-          name: "Fijian Dollar",
-          narrow_symbol: "$",
-          rounding: 0,
-          symbol: "FJD",
-          tender: true,
-          to: nil
-        },
-        SUR: %Cldr.Currency{
-          cash_digits: 2,
-          cash_rounding: 0,
-          code: "SUR",
-          count: %{one: "Soviet rouble", other: "Soviet roubles"},
-          digits: 2,
-          from: nil,
-          iso_digits: nil,
-          name: "Soviet Rouble",
-          narrow_symbol: nil,
-          rounding: 0,
-          symbol: "SUR",
-          tender: true,
-          to: nil
-        },
-        ...
-      }
-=======
     #=> MyApp.Cldr.Currency.currencies_for_locale!("en")
     %{
       FJD: %Cldr.Currency{
@@ -1281,7 +1207,6 @@
       },
       ...
      }
->>>>>>> 66f4bf1a
 
   """
   @spec currencies_for_locale!(
