--- conflicted
+++ resolved
@@ -755,11 +755,7 @@
 
         ## Example
 
-<<<<<<< HEAD
-            iex> MyApp.Cldr.Currency.strings_for_currency(:AUD, "en")
-=======
             iex> MyApp.Cldr.Currency.strings_for_currency :AUD,("en")
->>>>>>> 66f4bf1a
             ["a$", "australian dollars", "aud", "australian dollar"]
 
         """
